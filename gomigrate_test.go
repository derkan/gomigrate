--- conflicted
+++ resolved
@@ -211,16 +211,7 @@
 		log.Print("Using mysql")
 		adapter = Mariadb{}
 		db, err = sql.Open("mysql", "gomigrate:password@/gomigrate")
-<<<<<<< HEAD
 	case "postgres":
-=======
-	case "sqlite3":
-		dbType = "sqlite3"
-		log.Print("Using in memory sqlite3")
-		adapter = Sqlite3{}
-		db, err = sql.Open("sqlite3", "file::memory:?cache=shared")
-	default:
->>>>>>> 940b5b45
 		dbType = "pg"
 		log.Print("Using postgres")
 		adapter = Postgres{}
